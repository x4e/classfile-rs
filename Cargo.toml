[package]
name = "classfile-rs"
version = "0.1.0"
authors = ["mastercooker <c.o.okiedragon234@gmail.com>"]
edition = "2018"

[lib]
name = "classfile"
path = "src/lib.rs"

[[bin]]
name = "dissasembler"
path = "src/bin.rs"
[profile.release]
debug = true

[dependencies]
byteorder = "1.3.4"
derive_more = { version = "0.99.11", default-features = false, features = ["constructor"] }
<<<<<<< HEAD
thiserror = "1.0.21"
=======

[dev-dependencies]
criterion = "0.3.3"

[[bench]]
name = "read_class"
harness = false
>>>>>>> c00e15ec
<|MERGE_RESOLUTION|>--- conflicted
+++ resolved
@@ -17,14 +17,11 @@
 [dependencies]
 byteorder = "1.3.4"
 derive_more = { version = "0.99.11", default-features = false, features = ["constructor"] }
-<<<<<<< HEAD
 thiserror = "1.0.21"
-=======
 
 [dev-dependencies]
 criterion = "0.3.3"
 
 [[bench]]
 name = "read_class"
-harness = false
->>>>>>> c00e15ec
+harness = false